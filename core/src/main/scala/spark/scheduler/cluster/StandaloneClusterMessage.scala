package spark.scheduler.cluster

import spark.TaskState.TaskState
import java.nio.ByteBuffer
import spark.util.SerializableBuffer

private[spark] sealed trait StandaloneClusterMessage extends Serializable

// Driver to executors
private[spark]
case class LaunchTask(task: TaskDescription) extends StandaloneClusterMessage

private[spark]
case class RegisteredExecutor(sparkProperties: Seq[(String, String)])
  extends StandaloneClusterMessage

private[spark]
case class RegisterExecutorFailed(message: String) extends StandaloneClusterMessage

<<<<<<< HEAD
// Executors to driver
=======
// Executors to master
>>>>>>> f03d9760
private[spark]
case class RegisterExecutor(executorId: String, host: String, cores: Int)
  extends StandaloneClusterMessage

private[spark]
case class StatusUpdate(executorId: String, taskId: Long, state: TaskState, data: SerializableBuffer)
  extends StandaloneClusterMessage

private[spark]
object StatusUpdate {
  /** Alternate factory method that takes a ByteBuffer directly for the data field */
  def apply(executorId: String, taskId: Long, state: TaskState, data: ByteBuffer): StatusUpdate = {
    StatusUpdate(executorId, taskId, state, new SerializableBuffer(data))
  }
}

// Internal messages in driver
private[spark] case object ReviveOffers extends StandaloneClusterMessage
private[spark] case object StopDriver extends StandaloneClusterMessage<|MERGE_RESOLUTION|>--- conflicted
+++ resolved
@@ -17,11 +17,7 @@
 private[spark]
 case class RegisterExecutorFailed(message: String) extends StandaloneClusterMessage
 
-<<<<<<< HEAD
 // Executors to driver
-=======
-// Executors to master
->>>>>>> f03d9760
 private[spark]
 case class RegisterExecutor(executorId: String, host: String, cores: Int)
   extends StandaloneClusterMessage
